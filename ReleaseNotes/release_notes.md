--- conflicted
+++ resolved
@@ -1,15 +1,10 @@
-<<<<<<< HEAD
 ## New features:
 
    1. (re)implement `Ostap::DataParam` in terms of `Ostap::HistpoProject` - reduce code duplication 
 
-
-## Backward incompatible:  
-
-## Bug fixes:
-
-=======
->>>>>>> aee9893e
+## Backward incompatible:  
+
+## Bug fixes:
 
 # v1.9.6.4
 
